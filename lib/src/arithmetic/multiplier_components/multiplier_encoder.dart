// Copyright (C) 2024-2025 Intel Corporation
// SPDX-License-Identifier: BSD-3-Clause
//
// muliplier_encoder.dart
// Generation of Booth Encoded partial products for multiplication
//
// 2024 May 15
// Author: Desmond Kirkpatrick <desmond.a.kirkpatrick@intel.com>

import 'dart:math';

import 'package:rohd/rohd.dart';
import 'package:rohd_hcl/rohd_hcl.dart';

/// A bundle for the leaf radix compute nodes. This holds the multiples
/// of the multiplicand that are needed for encoding.
class RadixEncode extends LogicStructure {
  /// Which multiples need to be selected.
  final Logic multiples;

  /// 'sign' of multiple.
  final Logic sign;

  /// The [row] that is encoded by this [RadixEncode] (encoding an
  /// overlapping segment of the multiplier).
  late final int row;

  /// Structure for holding Radix Encoding
  RadixEncode(int row, {required int numMultiples})
      : this._(
            Logic(
                width: numMultiples,
                name: 'multiples',
                naming: Naming.mergeable),
            Logic(name: 'sign'),
            row);

  RadixEncode._(this.multiples, this.sign, this.row, {String? name})
      : super([multiples, sign], name: name ?? 'RadixLogic');

  @override
  RadixEncode clone({String? name}) =>
      RadixEncode(row, numMultiples: multiples.width);
}

/// Base interface for radix radixEncoder
class RadixEncoder {
  /// The radix of the radixEncoder
  int radix;

  /// Constructor for setting up a radix encoding block
  RadixEncoder(this.radix) {
    if (pow(2.0, log2Ceil(radix)) != radix) {
      throw RohdHclException('radix must be a power of 2');
    }
  }

  /// Encode a multiplier slice into the Booth encoded value
  RadixEncode encode(Logic multiplierSlice, int row) {
    if (multiplierSlice.width != log2Ceil(radix) + 1) {
      throw RohdHclException('multiplier slice width ${multiplierSlice.width}'
          'must be same length as log(radix)+1=${log2Ceil(radix) + 1}');
    }
    final width = log2Ceil(radix) + 1;
    final inputXor = Logic(width: width);
    inputXor <=
        (multiplierSlice ^ (multiplierSlice >>> 1))
            .slice(multiplierSlice.width - 1, 0)
            .named('${multiplierSlice.name}_xor', naming: Naming.mergeable);

    final multiples = <Logic>[];
    for (var i = 2; i < radix + 1; i += 2) {
      final variantA = LogicValue.ofInt(i - 1, width);
      final xorA = variantA ^ (variantA >>> 1);
      final variantB = LogicValue.ofInt(i, width);
      final xorB = variantB ^ (variantB >>> 1);
      // Multiples don't agree on a bit position so we will skip that position
      final multiplesDisagree = xorA ^ xorB;
      // Where multiples agree, we need the sense or direction (1 or 0)
      final senseMultiples = xorA & xorB;

      multiples.add([
        for (var j = 0; j < width - 1; j++)
          if (multiplesDisagree[j].isZero)
            if (senseMultiples[j].isZero) ~inputXor[j] else inputXor[j]
      ].swizzle().and().named('multiple${i}_of_${multiplierSlice.name}',
          naming: Naming.mergeable));
    }

    final multiplesR = multiples
        .rswizzle()
        .named('multiples_reversed_r$row', naming: Naming.mergeable);

    return RadixEncode._(multiplesR,
        multiplesR.or() & multiplierSlice[multiplierSlice.width - 1], row);
  }
}

/// A class that generates the Booth encoding of the multipler.
class MultiplierEncoder {
  /// Access the multiplier
  final Logic multiplier;

  /// Number of rows that are Booth-encoded.
  late final int rows;

  /// The multiplier value, sign extended as appropriate to be divisible
  /// by the [RadixEncoder] width using overlapping (by one) bitslices.
  Logic _extendedMultiplier = Logic();

  /// Store the [RadixEncoder] used.
  late final RadixEncoder _encoder;

  late final _encodings = <RadixEncode>[];

  /// Generate the Booth encoding of an input [multiplier] using [radixEncoder].
  ///
<<<<<<< HEAD
  /// When using signed multipliers, the [signedMultiplier] option
  /// configures sign extension of the multiplier and additional rows needed for
  /// encoding. This optional  parameter configures the [multiplier]
  /// statically using a bool to indicate a signed multiplier (default is false,
  /// or unsigned) or dynamically with a 1-bit [Logic] input.  Passing
  /// something other null, bool, or [Logic] will result in a throw.
  MultiplierEncoder(
    this.multiplier,
    RadixEncoder radixEncoder, {
    dynamic signedMultiplier,
  }) : _encoder = radixEncoder {
    final signedMultiplierParameter =
        StaticOrDynamicParameter.ofDynamic(signedMultiplier);
=======
  /// [signedMultiplier] generates a fixed signed encoder versus using
  /// [selectSignedMultiplier] which is a runtime sign selection [Logic]
  /// in which case [signedMultiplier] must be `false`.
  MultiplierEncoder(this.multiplier, RadixEncoder radixEncoder,
      {Logic? selectSignedMultiplier, bool signedMultiplier = false})
      : _encoder = radixEncoder {
    if (signedMultiplier && (selectSignedMultiplier != null)) {
      throw RohdHclException('sign reconfiguration requires signed=false');
    }
>>>>>>> 9c2aaa68
    // Unsigned encoding wants to overlap past the multipler
    if (signedMultiplierParameter.dynamicConfig == null) {
      rows = ((multiplier.width +
                  (signedMultiplierParameter.staticConfig ? 0 : 1)) /
              log2Ceil(radixEncoder.radix))
          .ceil();
    } else {
      rows = (((multiplier.width + 1) % (log2Ceil(radixEncoder.radix)) == 0)
              ? 0
              : 1) +
          ((multiplier.width + 1) ~/ log2Ceil(radixEncoder.radix));
    }
    // slices overlap by 1 and start at -1a
    if (signedMultiplierParameter.dynamicConfig == null) {
      _extendedMultiplier = (signedMultiplierParameter.staticConfig
              ? multiplier.signExtend(rows * (log2Ceil(radixEncoder.radix)))
              : multiplier.zeroExtend(rows * (log2Ceil(radixEncoder.radix))))
          .named('extended_multiplier', naming: Naming.mergeable);
    } else {
      final len = multiplier.width;
      final sign = multiplier[len - 1];
      final extension = [
        for (var i = len; i < (rows * (log2Ceil(radixEncoder.radix))); i++)
          mux(signedMultiplierParameter.dynamicConfig!, sign, Const(0))
      ];
      _extendedMultiplier = (multiplier.elements + extension)
          .rswizzle()
          .named('extended_multiplier', naming: Naming.mergeable);
    }
    for (var i = 0; i < rows; i++) {
      _encodings.add(getEncoding(i));
    }
  }

  /// Compute the Booth encoding for the row
  RadixEncode getEncoding(int row) {
    if (row >= rows) {
      throw RohdHclException('row $row is not < number of encoding rows $rows');
    }
    final base = row * log2Ceil(_encoder.radix);
    final multiplierSlice = [
      if (row > 0)
        _extendedMultiplier.slice(base + log2Ceil(_encoder.radix) - 1, base - 1)
      else
        [
          _extendedMultiplier.slice(base + log2Ceil(_encoder.radix) - 1, base),
          Const(0)
        ].swizzle()
    ].first.named('mult_slice_r$row', naming: Naming.mergeable);
    return _encoder.encode(multiplierSlice, row);
  }

  /// Retrieve the Booth encoding for the row
  RadixEncode fetchEncoding(int row) {
    if (row >= rows) {
      throw RohdHclException('row $row is not < number of encoding rows $rows');
    }
    return _encodings[row];
  }
}<|MERGE_RESOLUTION|>--- conflicted
+++ resolved
@@ -115,7 +115,6 @@
 
   /// Generate the Booth encoding of an input [multiplier] using [radixEncoder].
   ///
-<<<<<<< HEAD
   /// When using signed multipliers, the [signedMultiplier] option
   /// configures sign extension of the multiplier and additional rows needed for
   /// encoding. This optional  parameter configures the [multiplier]
@@ -129,17 +128,6 @@
   }) : _encoder = radixEncoder {
     final signedMultiplierParameter =
         StaticOrDynamicParameter.ofDynamic(signedMultiplier);
-=======
-  /// [signedMultiplier] generates a fixed signed encoder versus using
-  /// [selectSignedMultiplier] which is a runtime sign selection [Logic]
-  /// in which case [signedMultiplier] must be `false`.
-  MultiplierEncoder(this.multiplier, RadixEncoder radixEncoder,
-      {Logic? selectSignedMultiplier, bool signedMultiplier = false})
-      : _encoder = radixEncoder {
-    if (signedMultiplier && (selectSignedMultiplier != null)) {
-      throw RohdHclException('sign reconfiguration requires signed=false');
-    }
->>>>>>> 9c2aaa68
     // Unsigned encoding wants to overlap past the multipler
     if (signedMultiplierParameter.dynamicConfig == null) {
       rows = ((multiplier.width +
