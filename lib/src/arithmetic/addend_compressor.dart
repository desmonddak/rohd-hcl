--- conflicted
+++ resolved
@@ -10,10 +10,6 @@
 import 'package:collection/collection.dart';
 import 'package:meta/meta.dart';
 import 'package:rohd/rohd.dart';
-<<<<<<< HEAD
-import 'package:rohd_hcl/src/arithmetic/multiplier_lib.dart';
-import 'package:rohd_hcl/src/exceptions.dart';
-=======
 import 'package:rohd_hcl/rohd_hcl.dart';
 
 /// Base class for bit-level column compressor function
@@ -59,7 +55,7 @@
             compressBits.slice(2, 1).and());
   }
 }
->>>>>>> 519f987f
+
 
 /// Compress terms
 enum CompressTermType {
@@ -390,19 +386,6 @@
             }
           } else if (depth > 3) {
             inputs.add(queue.removeFirst());
-<<<<<<< HEAD
-            compressor = Compressor3(inputs);
-          } else {
-            compressor = Compressor2(inputs);
-          }
-          final t = CompressTerm(
-              compressor, CompressTermType.sum, compressor.sum, inputs, 0, col);
-          terms.add(t);
-          columns[col].add(t);
-          if (col < columns.length - 1) {
-            final t = CompressTerm(compressor, CompressTermType.carry,
-                compressor.carry, inputs, 0, col);
-=======
             compressor = Compressor3(
                 [for (final i in inputs) i.logic].swizzle(),
                 name: 'cmp3_iter${iteration}_col$col');
@@ -428,7 +411,7 @@
                 inputs,
                 0,
                 col);
->>>>>>> 519f987f
+
             columns[col + 1].add(t);
             terms.add(t);
           }
